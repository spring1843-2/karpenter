--- conflicted
+++ resolved
@@ -4,12 +4,7 @@
     types: [created, edited, deleted]
 
 jobs:
-<<<<<<< HEAD
-    if: github.repository == 'spring1843/karpenter' && contains(github.event.comment.html_url, '/pull/') && contains(github.event.comment.body, '/karpenter snapshot')
-=======
-  karpenter-bot-command:
     if: github.repository == 'spring1843/karpenter'
->>>>>>> 63bf8c6b
     permissions: write-all
     runs-on: ubuntu-latest
     steps:
