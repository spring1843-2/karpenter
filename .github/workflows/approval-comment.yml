name: ApprovalComment
on:
  issue_comment:
    types: [created, edited, deleted]

jobs:
<<<<<<< HEAD
    if: github.repository == 'spring1843/karpenter' && github.event.review.state == 'approved' && startsWith(github.event.review.body ,'/karpenter snapshot')
=======
  approval-comment:
    if: github.repository == 'spring1843/karpenter' && startsWith(github.event.review.body ,'/karpenter snapshot')
>>>>>>> 3391c0f5
    permissions: write-all
    runs-on: ubuntu-latest
    steps:
      - uses: actions/checkout@v3
        with:
          fetch-depth: 0
      - name: Dump context
        uses: crazy-max/ghaction-dump-context@v1
      - uses: ./.github/actions/maintainer-check
        with:
          username: ${{ github.event.review.sender }}
      - name: Save info about the review comment as an artifact for other workflows that run on workflow_run to download them
        run: |
          mkdir -p /tmp/artifacts
          echo ${{ github.event.pull_request.number }} >> /tmp/artifacts/metadata.txt
          echo ${{ github.event.review.commit_id }} >> /tmp/artifacts/metadata.txt
          cat /tmp/artifacts/metadata.txt
      - uses: ./.github/actions/upload-artifact<|MERGE_RESOLUTION|>--- conflicted
+++ resolved
@@ -4,12 +4,7 @@
     types: [created, edited, deleted]
 
 jobs:
-<<<<<<< HEAD
-    if: github.repository == 'spring1843/karpenter' && github.event.review.state == 'approved' && startsWith(github.event.review.body ,'/karpenter snapshot')
-=======
-  approval-comment:
     if: github.repository == 'spring1843/karpenter' && startsWith(github.event.review.body ,'/karpenter snapshot')
->>>>>>> 3391c0f5
     permissions: write-all
     runs-on: ubuntu-latest
     steps:
