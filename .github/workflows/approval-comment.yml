name: ApprovalComment
on:
  issue_comment:
    types: [created, edited, deleted]

jobs:
  approval-comment:
<<<<<<< HEAD
    if: github.repository == 'spring1843/karpenter' && github.event.review.state == 'approved' && startsWith(github.event.review.body ,'/karpenter snapshot')
=======
    if: github.repository == 'spring1843/karpenter' && contains(github.event.comment.html_url, '/pull/') && contains(github.event.comment.body, '/karpenter snapshot'))
>>>>>>> 405d94c9
    permissions: write-all
    runs-on: ubuntu-latest
    steps:
      - uses: actions/checkout@v3
        with:
          fetch-depth: 0
  - name: Check to see if the comment is from a trusted user
      run: |
        SITE_ADMIN=${{ github.event.comment.user.site_admin }}
        if [[ "$SITE_ADMIN" != "true"]]; then
          echo "${SITE_ADMIN} not a  set to true"
          exit 1
        fi

      - name: Save info about the review comment as an artifact for other workflows that run on workflow_run to download them
        run: |
          mkdir -p /tmp/artifacts
          echo ${{ github.event.pull_request.number }} >> /tmp/artifacts/metadata.txt
          echo ${{ github.event.review.commit_id }} >> /tmp/artifacts/metadata.txt
          cat /tmp/artifacts/metadata.txt
      - uses: ./.github/actions/upload-artifact<|MERGE_RESOLUTION|>--- conflicted
+++ resolved
@@ -5,11 +5,8 @@
 
 jobs:
   approval-comment:
-<<<<<<< HEAD
-    if: github.repository == 'spring1843/karpenter' && github.event.review.state == 'approved' && startsWith(github.event.review.body ,'/karpenter snapshot')
-=======
     if: github.repository == 'spring1843/karpenter' && contains(github.event.comment.html_url, '/pull/') && contains(github.event.comment.body, '/karpenter snapshot'))
->>>>>>> 405d94c9
+
     permissions: write-all
     runs-on: ubuntu-latest
     steps:
