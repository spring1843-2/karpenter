#!/usr/bin/env bash
set -euo pipefail

config(){
  GITHUB_ACCOUNT="spring1843"
  AWS_ACCOUNT_ID="339104714817"
  ECR_GALLERY_NAME="d1w0j9s0"
  RELEASE_REPO=${RELEASE_REPO:-public.ecr.aws/${ECR_GALLERY_NAME}/}
  RELEASE_REPO_GH=${RELEASE_REPO_GH:-ghcr.io/${GITHUB_ACCOUNT}/karpenter}

  PRIVATE_PULL_THROUGH_HOST="${AWS_ACCOUNT_ID}.dkr.ecr.us-east-1.amazonaws.com"
  SNS_TOPIC_ARN="arn:aws:sns:us-east-1:${AWS_ACCOUNT_ID}:KarpenterReleases"
  CURRENT_MAJOR_VERSION="0"
  RELEASE_PLATFORM="--platform=linux/amd64,linux/arm64"

  RELEASE_TYPE_STABLE="stable"
  RELEASE_TYPE_SNAPSHOT="snapshot"
}

release() {
  RELEASE_VERSION=$1
  echo "Release Type: $(releaseType "${RELEASE_VERSION}")
Release Version: ${RELEASE_VERSION}
Commit: $(git rev-parse HEAD)
Helm Chart Version $(helmChartVersion $RELEASE_VERSION)"

<<<<<<< HEAD

=======
>>>>>>> 405d94c9
  PR_NUMBER=${GH_PR_NUMBER:-}
  if [ "${GH_PR_NUMBER+defined}" != defined ]; then
   PR_NUMBER="none"
  fi

  authenticate
  buildImages
  cosignImages
  publishHelmChart
  notifyRelease $RELEASE_VERSION $PR_NUMBER
  pullPrivateReplica $RELEASE_VERSION
}

authenticate() {
  aws ecr-public get-login-password --region us-east-1 | docker login --username AWS --password-stdin ${RELEASE_REPO}
}

authenticatePrivateRepo() {
  aws ecr get-login-password --region us-east-1 | docker login --username AWS --password-stdin ${PRIVATE_PULL_THROUGH_HOST}
}

buildImages() {
    CONTROLLER_DIGEST=$(GOFLAGS=${GOFLAGS} KO_DOCKER_REPO=${RELEASE_REPO} ko publish -B -t ${RELEASE_VERSION} ${RELEASE_PLATFORM} ./cmd/controller)
    HELM_CHART_VERSION=$(helmChartVersion $RELEASE_VERSION)
    yq e -i ".controller.image = \"${CONTROLLER_DIGEST}\"" charts/karpenter/values.yaml
    yq e -i ".appVersion = \"${RELEASE_VERSION#v}\"" charts/karpenter/Chart.yaml
    yq e -i ".version = \"${HELM_CHART_VERSION#v}\"" charts/karpenter/Chart.yaml
}

releaseType(){
  RELEASE_VERSION=$1

  if [[ "${RELEASE_VERSION}" == v* ]]; then
    echo $RELEASE_TYPE_STABLE
  else
    echo $RELEASE_TYPE_SNAPSHOT
  fi
}

helmChartVersion(){
    RELEASE_VERSION=$1
    if [[ $(releaseType $RELEASE_VERSION) == $RELEASE_TYPE_STABLE ]]; then
      echo $RELEASE_VERSION
    fi

    if [[ $(releaseType $RELEASE_VERSION) == $RELEASE_TYPE_SNAPSHOT ]]; then
      echo "v${CURRENT_MAJOR_VERSION}-${RELEASE_VERSION}"
    fi
}

buildDate(){
    # TODO restore https://reproducible-builds.org/docs/source-date-epoch/
    DATE_FMT="+%Y-%m-%dT%H:%M:%SZ"
    if [ -z "${SOURCE_DATE_EPOCH-}" ]; then
        echo $(date -u ${DATE_FMT})
    else
        echo$(date -u -d "${SOURCE_DATE_EPOCH}" "${DATE_FMT}" 2>/dev/null || date -u -r "${SOURCE_DATE_EPOCH}" "$(DATE_FMT)" 2>/dev/null || date -u "$(DATE_FMT)")
    fi
}

cosignImages() {
    COSIGN_FLAGS="-a GIT_HASH=$(git rev-parse HEAD) -a GIT_VERSION=${RELEASE_VERSION} -a BUILD_DATE=$(buildDate)}"
    COSIGN_EXPERIMENTAL=1 cosign sign ${COSIGN_FLAGS} ${CONTROLLER_DIGEST}
}

notifyRelease() {
    RELEASE_VERSION=$1
    PR_NUMBER=$2
    RELEASE_TYPE=$(releaseType $RELEASE_VERSION)
<<<<<<< HEAD
    MESSAGE="{\"releaseType\":\"${RELEASE_TYPE}\",\"releaseIdentifier\":\"${RELEASE_VERSION}\",\"prNumber\":\"${PR_NUMBER}\"}"
=======
    LAST_STABLE_RELEASE_TAG=$(git describe --tags --abbrev=0)
    MESSAGE="{\"releaseType\":\"${RELEASE_TYPE}\",\"releaseIdentifier\":\"${RELEASE_VERSION}\",\"prNumber\":\"${PR_NUMBER}\",\"githubAccount\":\"${GITHUB_ACCOUNT}\",\"lastStableReleaseTag\":\"${LAST_STABLE_RELEASE_TAG}\"}"
>>>>>>> 405d94c9
    aws sns publish \
        --topic-arn ${SNS_TOPIC_ARN} \
        --message ${MESSAGE} \
        --no-cli-pager
}

pullPrivateReplica(){
  authenticatePrivateRepo
  RELEASE_IDENTIFIER=$1
  PULL_THROUGH_CACHE_PATH="${PRIVATE_PULL_THROUGH_HOST}/ecr-public/${ECR_GALLERY_NAME}/"
  docker pull "${PULL_THROUGH_CACHE_PATH}controller:${RELEASE_IDENTIFIER}"
}

publishHelmChart() {
    HELM_CHART_VERSION=$(helmChartVersion $RELEASE_VERSION)
    HELM_CHART_FILE_NAME="karpenter-${HELM_CHART_VERSION}.tgz"

    cd charts
    helm dependency update "karpenter"
    helm lint karpenter
    helm package karpenter --version $HELM_CHART_VERSION
    helm push "${HELM_CHART_FILE_NAME}" "oci://${RELEASE_REPO}"
    rm "${HELM_CHART_FILE_NAME}"
    cd ..
}

publishHelmChartToGHCR() {
    CHART_NAME=$1
    RELEASE_VERSION=$2
    HELM_CHART_VERSION=$(helmChartVersion $RELEASE_VERSION)
    HELM_CHART_FILE_NAME="${CHART_NAME}-${HELM_CHART_VERSION}.tgz"

    cd charts
    helm dependency update "${CHART_NAME}"
    helm lint "${CHART_NAME}"
    helm package "${CHART_NAME}" --version $HELM_CHART_VERSION
    helm push "${HELM_CHART_FILE_NAME}" "oci://${RELEASE_REPO_GH}"
    rm "${HELM_CHART_FILE_NAME}"
    cd ..
}

createNewWebsiteDirectory() {
    RELEASE_VERSION=$1
    mkdir -p website/content/en/${RELEASE_VERSION}
    cp -r website/content/en/preview/* website/content/en/${RELEASE_VERSION}/
    find website/content/en/${RELEASE_VERSION}/ -type f | xargs perl -i -p -e "s/{{< param \"latest_release_version\" >}}/${RELEASE_VERSION}/g;"
    find website/content/en/${RELEASE_VERSION}/*/*/*.yaml -type f | xargs perl -i -p -e "s/preview/${RELEASE_VERSION}/g;"
}

editWebsiteConfig() {
  RELEASE_VERSION=$1

  # sed has a different syntax on mac
  if [[ "$OSTYPE" == "darwin"* ]]; then
    sed -i '' '/^\/docs\/\*/d' website/static/_redirects
  else
    sed -i '/^\/docs\/\*/d' website/static/_redirects
  fi

  echo "/docs/*     	                /${RELEASE_VERSION}/:splat" >>website/static/_redirects

  yq -i ".params.latest_release_version = \"${RELEASE_VERSION}\"" website/config.yaml
  yq -i ".menu.main[] |=select(.name == \"Docs\") .url = \"${RELEASE_VERSION}\"" website/config.yaml
}

# editWebsiteVersionsMenu sets relevant releases in the version dropdown menu of the website
# without increasing the size of the set.
# TODO: We need to maintain a list of latest minors here only. This is not currently
# easy to achieve, however when we have a major release and we decide to maintain
# a selected minor releases we can maintain that list in the repo and use it in here
editWebsiteVersionsMenu() {
  RELEASE_VERSION=$1
  VERSIONS=(${RELEASE_VERSION})
  while IFS= read -r LINE; do
    SANITIZED_VERSION=$(echo "${LINE}" | sed -e 's/["-]//g' -e 's/ *//g')
    VERSIONS+=("${SANITIZED_VERSION}")
  done < <(yq '.params.versions' website/config.yaml)
  unset VERSIONS[${#VERSIONS[@]}-2]

  yq -i '.params.versions = []' website/config.yaml

  for VERSION in "${VERSIONS[@]}"; do
    yq -i ".params.versions += \"${VERSION}\"" website/config.yaml
  done
}<|MERGE_RESOLUTION|>--- conflicted
+++ resolved
@@ -24,10 +24,6 @@
 Commit: $(git rev-parse HEAD)
 Helm Chart Version $(helmChartVersion $RELEASE_VERSION)"
 
-<<<<<<< HEAD
-
-=======
->>>>>>> 405d94c9
   PR_NUMBER=${GH_PR_NUMBER:-}
   if [ "${GH_PR_NUMBER+defined}" != defined ]; then
    PR_NUMBER="none"
@@ -97,12 +93,8 @@
     RELEASE_VERSION=$1
     PR_NUMBER=$2
     RELEASE_TYPE=$(releaseType $RELEASE_VERSION)
-<<<<<<< HEAD
-    MESSAGE="{\"releaseType\":\"${RELEASE_TYPE}\",\"releaseIdentifier\":\"${RELEASE_VERSION}\",\"prNumber\":\"${PR_NUMBER}\"}"
-=======
     LAST_STABLE_RELEASE_TAG=$(git describe --tags --abbrev=0)
     MESSAGE="{\"releaseType\":\"${RELEASE_TYPE}\",\"releaseIdentifier\":\"${RELEASE_VERSION}\",\"prNumber\":\"${PR_NUMBER}\",\"githubAccount\":\"${GITHUB_ACCOUNT}\",\"lastStableReleaseTag\":\"${LAST_STABLE_RELEASE_TAG}\"}"
->>>>>>> 405d94c9
     aws sns publish \
         --topic-arn ${SNS_TOPIC_ARN} \
         --message ${MESSAGE} \
